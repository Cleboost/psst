use rand::prelude::SliceRandom;

use super::PlaybackItem;

#[derive(Debug)]
pub enum QueueBehavior {
    Sequential,
    Random,
    LoopTrack,
    LoopAll,
}

impl Default for QueueBehavior {
    fn default() -> Self {
        Self::Sequential
    }
}

pub struct Queue {
    items: Vec<PlaybackItem>,
    user_items: Vec<PlaybackItem>,
    position: usize,
    user_items_position: usize,
    positions: Vec<usize>,
    behavior: QueueBehavior,
}

impl Queue {
    pub fn new() -> Self {
        Self {
            items: Vec::new(),
            user_items: Vec::new(),
            position: 0,
            user_items_position: 0,
            positions: Vec::new(),
            behavior: QueueBehavior::default(),
        }
    }

    pub fn clear(&mut self) {
        self.items.clear();
        self.positions.clear();
        self.position = 0;
    }

    pub fn fill(&mut self, items: Vec<PlaybackItem>, position: usize) {
        self.positions.clear();
        self.items = items;
        self.position = position;
        self.compute_positions();
    }

    pub fn add(&mut self, item: PlaybackItem) {
        self.user_items.push(item);
    }
<<<<<<< HEAD
    
    pub fn get_user_queue(&mut self) -> &[PlaybackItem]{
        &self.user_items    
    }
=======
>>>>>>> 913dae16

    fn handle_added_queue(&mut self) {
        if self.user_items.len() > self.user_items_position {
            self.items.insert(
                self.positions.len(),
                self.user_items[self.user_items_position],
            );
            self.positions
                .insert(self.position + 1, self.positions.len());
            self.user_items_position += 1;
        }
    }

    pub fn set_behaviour(&mut self, behavior: QueueBehavior) {
        self.behavior = behavior;
        self.compute_positions();
    }

    fn compute_positions(&mut self) {
        // In the case of switching away from shuffle, the position should be set back to
        // where it appears in the actual playlist order.
        let playlist_position = if self.positions.len() > 1 {
            self.positions[self.position]
        } else {
            self.position
        };
        // Start with an ordered 1:1 mapping.
        self.positions = (0..self.items.len()).collect();

        if let QueueBehavior::Random = self.behavior {
            // Swap the current position with the first item, so we will start from the
            // beginning, with the full queue ahead of us.  Then shuffle the rest of the
            // items and set the position to 0.
            if self.positions.len() > 1 {
                self.positions.swap(0, self.position);
                self.positions[1..].shuffle(&mut rand::thread_rng());
            }
            self.position = 0;
        } else {
            self.position = playlist_position;
        }
    }

    pub fn skip_to_previous(&mut self) {
        self.position = self.previous_position();
    }

    pub fn skip_to_next(&mut self) {
        self.handle_added_queue();
        self.position = self.next_position();
    }

    pub fn skip_to_following(&mut self) {
        self.handle_added_queue();
        self.position = self.following_position();
    }

    pub fn get_current(&self) -> Option<&PlaybackItem> {
        let position = self.positions.get(self.position).copied()?;
        self.items.get(position)
    }

    pub fn get_following(&self) -> Option<&PlaybackItem> {
        if let Some(position) = self.positions.get(self.position).copied() {
            if let Some(item) = self.items.get(position) {
                return Some(item);
            }
        } else {
            return self.user_items.first();
        }
        None
    }

    fn previous_position(&self) -> usize {
        match self.behavior {
            QueueBehavior::Sequential
            | QueueBehavior::Random
            | QueueBehavior::LoopTrack
            | QueueBehavior::LoopAll => self.position.saturating_sub(1),
        }
    }

    fn next_position(&self) -> usize {
        match self.behavior {
            QueueBehavior::Sequential | QueueBehavior::Random | QueueBehavior::LoopTrack => {
                self.position + 1
            }
            QueueBehavior::LoopAll => (self.position + 1) % self.items.len(),
        }
    }

    fn following_position(&self) -> usize {
        match self.behavior {
            QueueBehavior::Sequential | QueueBehavior::Random => self.position + 1,
            QueueBehavior::LoopTrack => self.position,
            QueueBehavior::LoopAll => (self.position + 1) % self.items.len(),
        }
    }
}<|MERGE_RESOLUTION|>--- conflicted
+++ resolved
@@ -53,13 +53,6 @@
     pub fn add(&mut self, item: PlaybackItem) {
         self.user_items.push(item);
     }
-<<<<<<< HEAD
-    
-    pub fn get_user_queue(&mut self) -> &[PlaybackItem]{
-        &self.user_items    
-    }
-=======
->>>>>>> 913dae16
 
     fn handle_added_queue(&mut self) {
         if self.user_items.len() > self.user_items_position {
