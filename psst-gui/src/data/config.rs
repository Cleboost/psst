--- conflicted
+++ resolved
@@ -14,13 +14,9 @@
 };
 use serde::{Deserialize, Serialize};
 
-<<<<<<< HEAD
+use crate::ui::theme;
+
 use super::{Nav, Promise, QueueBehavior, SliderScrollScale};
-=======
-use crate::ui::theme;
-
-use super::{Nav, Promise, QueueBehavior};
->>>>>>> 8440db99
 
 #[derive(Clone, Debug, Data, Lens)]
 pub struct Preferences {
@@ -91,11 +87,8 @@
     pub last_route: Option<Nav>,
     pub queue_behavior: QueueBehavior,
     pub show_track_cover: bool,
-<<<<<<< HEAD
+    pub window_size: Size,
     pub volume_scroll_scale: SliderScrollScale,
-=======
-    pub window_size: Size,
->>>>>>> 8440db99
 }
 
 impl Default for Config {
@@ -108,11 +101,8 @@
             last_route: Default::default(),
             queue_behavior: Default::default(),
             show_track_cover: Default::default(),
-<<<<<<< HEAD
+            window_size: Size::new(theme::grid(80.0), theme::grid(100.0)),
             volume_scroll_scale: Default::default(),
-=======
-            window_size: Size::new(theme::grid(80.0), theme::grid(100.0)),
->>>>>>> 8440db99
         }
     }
 }
