mod album;
mod artist;
pub mod config;
mod ctx;
mod find;
mod id;
mod nav;
mod playback;
mod playlist;
mod promise;
mod recommend;
mod search;
mod show;
mod slider_scroll_scale;
mod track;
mod user;
pub mod utils;

use std::{
    fmt::Display,
    mem,
    sync::{
        atomic::{AtomicUsize, Ordering},
        Arc,
    },
    time::{Duration, Instant},
};

use druid::{
    im::{HashSet, Vector},
    Data, Lens,
};
use psst_core::{item_id::ItemId, session::SessionService};

pub use crate::data::{
    album::{Album, AlbumDetail, AlbumLink, AlbumType},
    artist::{
        Artist, ArtistAlbums, ArtistDetail, ArtistInfo, ArtistLink, ArtistStats, ArtistTracks,
    },
    config::{AudioQuality, Authentication, Config, Preferences, PreferencesTab, Theme},
    ctx::Ctx,
    find::{FindQuery, Finder, MatchFindQuery},
    nav::{Nav, Route, SpotifyUrl},
    playback::{
        NowPlaying, Playable, PlayableMatcher, Playback, PlaybackOrigin, PlaybackPayload,
        PlaybackState, QueueBehavior, QueueEntry,
    },
    playlist::{
        Playlist, PlaylistAddTrack, PlaylistDetail, PlaylistLink, PlaylistRemoveTrack,
        PlaylistTracks,
    },
    promise::{Promise, PromiseState},
    recommend::{
        Range, Recommend, Recommendations, RecommendationsKnobs, RecommendationsParams,
        RecommendationsRequest, Toggled,
    },
    search::{Search, SearchResults, SearchTopic},
    show::{Episode, EpisodeId, EpisodeLink, Show, ShowDetail, ShowEpisodes, ShowLink},
    slider_scroll_scale::SliderScrollScale,
    track::{AudioAnalysis, Track, TrackId, TrackLines},
    user::{PublicUser, UserProfile},
    utils::{Cached, Float64, Image, Page},
};
use crate::ui::credits::TrackCredits;

pub const ALERT_DURATION: Duration = Duration::from_secs(5);

#[derive(Clone, Data, Lens)]
pub struct AppState {
    #[data(ignore)]
    pub session: SessionService,
    pub nav: Nav,
    pub history: Vector<Nav>,
    pub config: Config,
    pub preferences: Preferences,
    pub playback: Playback,
    pub search: Search,
    pub recommend: Recommend,
    pub album_detail: AlbumDetail,
    pub artist_detail: ArtistDetail,
    pub playlist_detail: PlaylistDetail,
    pub show_detail: ShowDetail,
    pub library: Arc<Library>,
    pub common_ctx: Arc<CommonCtx>,
    pub home_detail: HomeDetail,
    pub alerts: Vector<Alert>,
    pub finder: Finder,
<<<<<<< HEAD
    pub added_queue: QueueFields,
}

#[derive(Clone, Data, Lens)]
pub struct QueueFields {
    pub queue: Vector<QueueEntry>,
    // TODO: This is a problem, due to added_queue never changing, the origin of a song, if also once added to the queue, will always be the queue.
    pub displayed_queue: Vector<QueueEntry>,
=======
    pub added_queue: Vector<QueueEntry>,
    pub lyrics: Promise<Vector<TrackLines>>,
    pub credits: Option<TrackCredits>,
>>>>>>> 78e7dbba
}

impl AppState {
    pub fn default_with_config(config: Config) -> Self {
        let library = Arc::new(Library {
            user_profile: Promise::Empty,
            saved_albums: Promise::Empty,
            saved_tracks: Promise::Empty,
            saved_shows: Promise::Empty,
            playlists: Promise::Empty,
        });
        let common_ctx = Arc::new(CommonCtx {
            now_playing: None,
            library: Arc::clone(&library),
            show_track_cover: config.show_track_cover,
            nav: Nav::Home,
        });
        let playback = Playback {
            state: PlaybackState::Stopped,
            now_playing: None,
            queue_behavior: config.queue_behavior,
            queue: Vector::new(),
            volume: config.volume,
        };
        Self {
            session: SessionService::empty(),
            nav: Nav::Home,
            history: Vector::new(),
            config,
            preferences: Preferences {
                active: PreferencesTab::General,
                cache_size: Promise::Empty,
                auth: Authentication::new(),
                lastfm_auth_result: None,
            },
            playback,
            added_queue: QueueFields {
                queue: Vector::new(),
                displayed_queue: Vector::new(),
            },
            search: Search {
                input: "".into(),
                results: Promise::Empty,
            },
            recommend: Recommend {
                knobs: Default::default(),
                results: Promise::Empty,
            },
            home_detail: HomeDetail {
                made_for_you: Promise::Empty,
                user_top_mixes: Promise::Empty,
                best_of_artists: Promise::Empty,
                recommended_stations: Promise::Empty,
                your_shows: Promise::Empty,
                shows_that_you_might_like: Promise::Empty,
                uniquely_yours: Promise::Empty,
                jump_back_in: Promise::Empty,
                user_top_tracks: Promise::Empty,
                user_top_artists: Promise::Empty,
            },
            album_detail: AlbumDetail {
                album: Promise::Empty,
            },
            artist_detail: ArtistDetail {
                artist: Promise::Empty,
                albums: Promise::Empty,
                top_tracks: Promise::Empty,
                related_artists: Promise::Empty,
                artist_info: Promise::Empty,
            },
            playlist_detail: PlaylistDetail {
                playlist: Promise::Empty,
                tracks: Promise::Empty,
            },
            show_detail: ShowDetail {
                show: Promise::Empty,
                episodes: Promise::Empty,
            },
            library,
            common_ctx,
            alerts: Vector::new(),
            finder: Finder::new(),
            lyrics: Promise::Empty,
            credits: None,
        }
    }
}

impl AppState {
    pub fn navigate(&mut self, nav: &Nav) {
        if &self.nav != nav {
            let previous = mem::replace(&mut self.nav, nav.to_owned());
            self.history.push_back(previous);
            self.config.last_route.replace(nav.to_owned());
            Arc::make_mut(&mut self.common_ctx).nav = nav.to_owned();
        }
    }

    pub fn navigate_back(&mut self) {
        if let Some(mut nav) = self.history.pop_back() {
            if let Nav::SearchResults(query) = &nav {
                if SpotifyUrl::parse(query).is_some() {
                    nav = self.history.pop_back().unwrap_or(Nav::Home);
                }
            }

            if let Nav::AlbumDetail(album, _) = nav {
                nav = Nav::AlbumDetail(album, None);
            }

            self.nav = nav;
            self.config.last_route.replace(self.nav.to_owned());
            Arc::make_mut(&mut self.common_ctx).nav = self.nav.clone();
        }
    }

    pub fn refresh(&mut self) {
        let current: Nav = mem::replace(&mut self.nav, Nav::Home);
        self.nav = current;
    }
}

impl AppState {
    pub fn queued_entry(&self, item_id: ItemId) -> Option<QueueEntry> {
        if let Some(queued) = self
            .added_queue
            .queue
            .iter()
            .find(|queued| queued.item.id() == item_id)
            .cloned()
        {
            Some(queued)
        } else if let Some(queued) = self
            .playback
            .queue
            .iter()
            .find(|queued| queued.item.id() == item_id)
            .cloned()
        {
            return Some(queued);
        } else {
            None
        }
    }

    pub fn add_queued_entry(&mut self, queue_entry: QueueEntry) {
        self.added_queue.queue.push_back(queue_entry.clone());
        self.added_queue.displayed_queue.push_back(queue_entry);
    }

    pub fn loading_playback(&mut self, item: Playable, origin: PlaybackOrigin) {
        self.common_ctx_mut().now_playing.take();
        self.playback.state = PlaybackState::Loading;
        self.playback.now_playing.replace(NowPlaying {
            item,
            origin,
            progress: Duration::default(),
            library: Arc::clone(&self.library),
        });
    }

    pub fn start_playback(&mut self, item: Playable, origin: PlaybackOrigin, progress: Duration) {
        self.common_ctx_mut().now_playing.replace(item.clone());
        self.playback.state = PlaybackState::Playing;
        self.playback.now_playing.replace(NowPlaying {
            item,
            origin,
            progress,
            library: Arc::clone(&self.library),
        });
    }

    pub fn progress_playback(&mut self, progress: Duration) {
        if let Some(now_playing) = &mut self.playback.now_playing {
            now_playing.progress = progress;
        }
    }

    pub fn pause_playback(&mut self) {
        self.playback.state = PlaybackState::Paused;
    }

    pub fn resume_playback(&mut self) {
        self.playback.state = PlaybackState::Playing;
    }

    pub fn block_playback(&mut self) {
        // TODO: Figure out how to signal blocked playback properly.
    }

    pub fn stop_playback(&mut self) {
        self.playback.state = PlaybackState::Stopped;
        self.playback.now_playing.take();
        self.common_ctx_mut().now_playing.take();
    }

    pub fn set_queue_behavior(&mut self, queue_behavior: QueueBehavior) {
        self.playback.queue_behavior = queue_behavior;
        self.config.queue_behavior = queue_behavior;
        self.config.save();
    }
}

impl AppState {
    pub fn common_ctx_mut(&mut self) -> &mut CommonCtx {
        Arc::make_mut(&mut self.common_ctx)
    }

    pub fn with_library_mut(&mut self, func: impl FnOnce(&mut Library)) {
        func(Arc::make_mut(&mut self.library));
        self.library_updated();
    }

    fn library_updated(&mut self) {
        if let Some(now_playing) = &mut self.playback.now_playing {
            now_playing.library = Arc::clone(&self.library);
        }
        self.common_ctx_mut().library = Arc::clone(&self.library);
    }
}

impl AppState {
    pub fn add_alert(&mut self, message: impl Display, style: AlertStyle) {
        let alert = Alert {
            message: message.to_string().into(),
            style,
            id: Alert::fresh_id(),
            created_at: Instant::now(),
        };
        self.alerts.push_back(alert);
    }

    pub fn info_alert(&mut self, message: impl Display) {
        self.add_alert(message, AlertStyle::Info);
    }

    pub fn error_alert(&mut self, message: impl Display) {
        self.add_alert(message, AlertStyle::Error);
    }

    pub fn dismiss_alert(&mut self, id: usize) {
        self.alerts.retain(|a| a.id != id);
    }

    pub fn cleanup_alerts(&mut self) {
        let now = Instant::now();
        self.alerts
            .retain(|alert| now.duration_since(alert.created_at) < ALERT_DURATION);
    }
}

#[derive(Clone, Data, Lens)]
pub struct Library {
    pub user_profile: Promise<UserProfile>,
    pub playlists: Promise<Vector<Playlist>>,
    pub saved_albums: Promise<SavedAlbums>,
    pub saved_tracks: Promise<SavedTracks>,
    pub saved_shows: Promise<SavedShows>,
}

impl Library {
    pub fn add_track(&mut self, track: Arc<Track>) {
        if let Some(saved) = self.saved_tracks.resolved_mut() {
            saved.set.insert(track.id);
            saved.tracks.push_front(track);
        }
    }

    pub fn remove_track(&mut self, track_id: &TrackId) {
        if let Some(saved) = self.saved_tracks.resolved_mut() {
            saved.set.remove(track_id);
            saved.tracks.retain(|t| &t.id != track_id);
        }
    }

    pub fn contains_track(&self, track: &Track) -> bool {
        if let Some(saved) = self.saved_tracks.resolved() {
            saved.set.contains(&track.id)
        } else {
            false
        }
    }

    pub fn add_album(&mut self, album: Arc<Album>) {
        if let Some(saved) = self.saved_albums.resolved_mut() {
            saved.set.insert(album.id.clone());
            saved.albums.push_front(album);
        }
    }

    pub fn remove_album(&mut self, album_id: &str) {
        if let Some(saved) = self.saved_albums.resolved_mut() {
            saved.set.remove(album_id);
            saved.albums.retain(|a| a.id.as_ref() != album_id);
        }
    }

    pub fn contains_album(&self, album: &Album) -> bool {
        if let Some(saved) = self.saved_albums.resolved() {
            saved.set.contains(&album.id)
        } else {
            false
        }
    }

    pub fn add_show(&mut self, show: Arc<Show>) {
        if let Some(saved) = self.saved_shows.resolved_mut() {
            saved.set.insert(show.id.clone());
            saved.shows.push_front(show);
        }
    }

    pub fn remove_show(&mut self, show_id: &str) {
        if let Some(saved) = self.saved_shows.resolved_mut() {
            saved.set.remove(show_id);
            saved.shows.retain(|a| a.id.as_ref() != show_id);
        }
    }

    pub fn contains_show(&self, show: &Show) -> bool {
        if let Some(saved) = self.saved_shows.resolved() {
            saved.set.contains(&show.id)
        } else {
            false
        }
    }

    pub fn writable_playlists(&self) -> Vec<&Playlist> {
        if let Some(saved) = self.playlists.resolved() {
            saved
                .iter()
                .filter(|playlist| {
                    self.user_profile
                        .resolved()
                        .map(|user| playlist.owner.id == user.id)
                        .unwrap_or(false)
                        || playlist.collaborative
                })
                .collect()
        } else {
            Vec::new()
        }
    }

    pub fn add_playlist(&mut self, playlist: Playlist) {
        if let Some(playlists) = self.playlists.resolved_mut() {
            playlists.push_back(playlist);
        }
    }

    pub fn remove_from_playlist(&mut self, id: &str) {
        if let Some(playlists) = self.playlists.resolved_mut() {
            playlists.retain(|p| p.id.as_ref() != id);
        }
    }

    pub fn rename_playlist(&mut self, link: PlaylistLink) {
        if let Some(saved) = self.playlists.resolved_mut() {
            for playlist in saved.iter_mut() {
                if playlist.id == link.id {
                    playlist.name = link.name;
                    break;
                }
            }
        }
    }

    pub fn is_created_by_user(&self, playlist: &Playlist) -> bool {
        if let Some(profile) = self.user_profile.resolved() {
            profile.id == playlist.owner.id
        } else {
            false
        }
    }

    pub fn contains_playlist(&self, playlist: &Playlist) -> bool {
        if let Some(playlists) = self.playlists.resolved() {
            playlists.iter().any(|p| p.id == playlist.id)
        } else {
            false
        }
    }

    pub fn increment_playlist_track_count(&mut self, link: &PlaylistLink) {
        if let Some(saved) = self.playlists.resolved_mut() {
            if let Some(playlist) = saved.iter_mut().find(|p| p.id == link.id) {
                playlist.track_count = playlist.track_count.map(|count| count + 1);
            }
        }
    }

    pub fn decrement_playlist_track_count(&mut self, link: &PlaylistLink) {
        if let Some(saved) = self.playlists.resolved_mut() {
            if let Some(playlist) = saved.iter_mut().find(|p| p.id == link.id) {
                playlist.track_count = playlist.track_count.map(|count| count.saturating_sub(1));
            }
        }
    }
}

impl Default for Library {
    fn default() -> Self {
        Library {
            user_profile: Promise::Empty,
            playlists: Promise::Empty,
            saved_albums: Promise::Empty,
            saved_tracks: Promise::Empty,
            saved_shows: Promise::Empty,
        }
    }
}

#[derive(Clone, Default, Data, Lens)]
pub struct SavedTracks {
    pub tracks: Vector<Arc<Track>>,
    pub set: HashSet<TrackId>,
}

impl SavedTracks {
    pub fn new(tracks: Vector<Arc<Track>>) -> Self {
        let set = tracks.iter().map(|t| t.id).collect();
        Self { tracks, set }
    }
}

#[derive(Clone, Default, Data, Lens)]
pub struct SavedAlbums {
    pub albums: Vector<Arc<Album>>,
    pub set: HashSet<Arc<str>>,
}

impl SavedAlbums {
    pub fn new(albums: Vector<Arc<Album>>) -> Self {
        let set = albums.iter().map(|a| a.id.clone()).collect();
        Self { albums, set }
    }
}

#[derive(Clone, Default, Data, Lens)]
pub struct SavedShows {
    pub shows: Vector<Arc<Show>>,
    pub set: HashSet<Arc<str>>,
}

impl SavedShows {
    pub fn new(shows: Vector<Arc<Show>>) -> Self {
        let set = shows.iter().map(|a| a.id.clone()).collect();
        Self { shows, set }
    }
}

#[derive(Clone, Data)]
pub struct CommonCtx {
    pub now_playing: Option<Playable>,
    pub library: Arc<Library>,
    pub show_track_cover: bool,
    pub nav: Nav,
}

impl CommonCtx {
    pub fn is_playing(&self, item: &Playable) -> bool {
        matches!(&self.now_playing, Some(i) if i.same(item))
    }
}

pub type WithCtx<T> = Ctx<Arc<CommonCtx>, T>;

#[derive(Clone, Data, Lens)]
pub struct HomeDetail {
    pub made_for_you: Promise<MixedView>,
    pub user_top_mixes: Promise<MixedView>,
    pub best_of_artists: Promise<MixedView>,
    pub recommended_stations: Promise<MixedView>,
    pub uniquely_yours: Promise<MixedView>,
    pub your_shows: Promise<MixedView>,
    pub shows_that_you_might_like: Promise<MixedView>,
    pub jump_back_in: Promise<MixedView>,
    pub user_top_tracks: Promise<Vector<Arc<Track>>>,
    pub user_top_artists: Promise<Vector<Artist>>,
}

#[derive(Clone, Data, Lens)]
pub struct MixedView {
    pub title: Arc<str>,
    pub playlists: Vector<Playlist>,
    pub artists: Vector<Artist>,
    pub albums: Vector<Arc<Album>>,
    pub shows: Vector<Arc<Show>>,
}

static ALERT_ID: AtomicUsize = AtomicUsize::new(0);

#[derive(Clone, Data, Lens)]
pub struct Alert {
    pub id: usize,
    pub message: Arc<str>,
    pub style: AlertStyle,
    pub created_at: Instant,
}

impl Alert {
    fn fresh_id() -> usize {
        ALERT_ID.fetch_add(1, Ordering::SeqCst)
    }
}

#[derive(Clone, Data, Eq, PartialEq)]
pub enum AlertStyle {
    Error,
    Info,
}<|MERGE_RESOLUTION|>--- conflicted
+++ resolved
@@ -85,7 +85,6 @@
     pub home_detail: HomeDetail,
     pub alerts: Vector<Alert>,
     pub finder: Finder,
-<<<<<<< HEAD
     pub added_queue: QueueFields,
 }
 
@@ -94,11 +93,9 @@
     pub queue: Vector<QueueEntry>,
     // TODO: This is a problem, due to added_queue never changing, the origin of a song, if also once added to the queue, will always be the queue.
     pub displayed_queue: Vector<QueueEntry>,
-=======
     pub added_queue: Vector<QueueEntry>,
     pub lyrics: Promise<Vector<TrackLines>>,
     pub credits: Option<TrackCredits>,
->>>>>>> 78e7dbba
 }
 
 impl AppState {
