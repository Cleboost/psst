use crate::data::config::SortCriteria;
use crate::data::Track;
use crate::error::Error;
use crate::{
    cmd,
    controller::{
        AfterDelay, AlertCleanupController, NavController, SessionController, SortController,
    },
    data::{
        config::SortOrder, Alert, AlertStyle, AppState, Config, Nav, Playable, Playback, Route,
        ALERT_DURATION,
    },
    webapi::WebApi,
    widget::{
        icons, icons::SvgIcon, Border, Empty, MyWidgetExt, Overlay, RemoteImage, ThemeScope,
        ViewDispatcher,
    },
};
use credits::TrackCredits;
use druid::widget::Controller;
use druid::KbKey;
use druid::{
    im::Vector,
    widget::{CrossAxisAlignment, Either, Flex, Label, List, Scroll, Slider, Split, ViewSwitcher},
    Color, Env, Insets, Key, LensExt, Menu, MenuItem, Selector, Widget, WidgetExt, WindowDesc,
};
use druid_shell::Cursor;
use std::sync::Arc;
use std::time::Duration;

pub mod album;
pub mod artist;
pub mod credits;
pub mod episode;
pub mod find;
pub mod home;
pub mod library;
pub mod lyrics;
pub mod menu;
pub mod playable;
pub mod playback;
pub mod playlist;
pub mod preferences;
pub mod queued;
pub mod recommend;
pub mod search;
pub mod show;
pub mod theme;
pub mod track;
pub mod user;
pub mod utils;

pub const DOWNLOAD_ARTWORK: Selector<(String, String)> = Selector::new("app.artwork.download");

pub fn main_window(config: &Config) -> WindowDesc<AppState> {
    let win = WindowDesc::new(root_widget())
        .title(compute_main_window_title)
        .with_min_size((theme::grid(65.0), theme::grid(50.0)))
        .window_size(config.window_size)
        .show_title(false)
        .transparent_titlebar(true);
    if cfg!(target_os = "macos") {
        win.menu(menu::main_menu)
    } else {
        win
    }
}

pub fn preferences_window() -> WindowDesc<AppState> {
    let win_size = (theme::grid(50.0), theme::grid(55.0));

    // On Windows, the window size includes the titlebar.
    let win_size = if cfg!(target_os = "windows") {
        const WINDOWS_TITLEBAR_OFFSET: f64 = 56.0;
        (win_size.0, win_size.1 + WINDOWS_TITLEBAR_OFFSET)
    } else {
        win_size
    };

    let win = WindowDesc::new(preferences_widget())
        .title("Preferences")
        .window_size(win_size)
        .resizable(false)
        .show_title(false)
        .transparent_titlebar(true);
    if cfg!(target_os = "macos") {
        win.menu(menu::main_menu)
    } else {
        win
    }
}

pub fn account_setup_window() -> WindowDesc<AppState> {
    let win = WindowDesc::new(account_setup_widget())
        .title("Login")
        .window_size((theme::grid(50.0), theme::grid(45.0)))
        .resizable(false)
        .show_title(false)
        .transparent_titlebar(true);
    if cfg!(target_os = "macos") {
        win.menu(menu::main_menu)
    } else {
        win
    }
}

pub fn artwork_window() -> WindowDesc<AppState> {
    let win_size = (theme::grid(50.0), theme::grid(50.0));

    // On Windows, the window size includes the titlebar, so we need to account for it
    let win_size = if cfg!(target_os = "windows") {
        const WINDOWS_TITLEBAR_OFFSET: f64 = 24.0; // Standard Windows titlebar height
        (win_size.0, win_size.1 + WINDOWS_TITLEBAR_OFFSET)
    } else {
        win_size
    };

    let win = WindowDesc::new(artwork_widget())
        .window_size(win_size)
        .resizable(false)
        .show_title(false)
        .transparent_titlebar(true)
        .title(|data: &AppState, _env: &_| {
            data.playback
                .now_playing
                .as_ref()
                .map(|np| match &np.item {
                    Playable::Track(track) => {
                        format!("{} - {}", track.album_name(), track.artist_name())
                    }
                    Playable::Episode(episode) => episode.name.to_string(),
                })
                .unwrap_or_else(|| "Now Playing".to_string())
        });

    if cfg!(target_os = "macos") {
        win.menu(menu::main_menu)
    } else {
        win
    }
}

fn preferences_widget() -> impl Widget<AppState> {
    ThemeScope::new(
        preferences::preferences_widget()
            .background(theme::BACKGROUND_DARK)
            .expand(),
    )
}

fn account_setup_widget() -> impl Widget<AppState> {
    ThemeScope::new(
        preferences::account_setup_widget()
            .background(theme::BACKGROUND_DARK)
            .expand(),
    )
}

struct ArtworkController;

impl<W: Widget<AppState>> Controller<AppState, W> for ArtworkController {
    fn event(
        &mut self,
        child: &mut W,
        ctx: &mut druid::EventCtx,
        event: &druid::Event,
        data: &mut AppState,
        env: &druid::Env,
    ) {
        if let druid::Event::WindowConnected = event {
            ctx.request_focus();
            ctx.set_handled();
        }

        if let druid::Event::KeyDown(key_event) = event {
            // Handle D key for download
            if key_event.key == KbKey::Character('d'.into()) {
                if let Some(np) = &data.playback.now_playing {
                    if let Some((url, _)) = np.cover_image_metadata() {
                        let title = match &np.item {
                            Playable::Track(track) => track
                                .album
                                .as_ref()
                                .map(|a| a.name.as_ref())
                                .unwrap_or("Unknown Album"),
                            Playable::Episode(episode) => episode.show.name.as_ref(),
                        };
                        ctx.submit_command(
                            DOWNLOAD_ARTWORK.with((url.to_string(), title.to_string())),
                        );
                        ctx.set_handled();
                    }
                }
            }
        }
        child.event(ctx, event, data, env);
    }
}

pub fn artwork_widget() -> impl Widget<AppState> {
    RemoteImage::new(utils::placeholder_widget(), move |data: &AppState, _| {
        data.playback
            .now_playing
            .as_ref()
            .and_then(|np| np.cover_image_url(512.0, 512.0))
            .map(|url| url.into())
    })
    .expand()
    .background(theme::BACKGROUND_DARK)
    .controller(ArtworkController)
}

fn root_widget() -> impl Widget<AppState> {
    let playlists = Scroll::new(playlist::list_widget())
        .vertical()
        .expand_height();

    let playlists = Flex::column()
        .must_fill_main_axis(true)
        .with_child(sidebar_menu_widget())
        .with_default_spacer()
        .with_flex_child(playlists, 1.0)
        .padding(if cfg!(target_os = "macos") {
            // Accommodate the window controls on Mac.
            Insets::new(0.0, 24.0, 0.0, 0.0)
        } else {
            Insets::ZERO
        });

    let controls = Flex::column()
        .with_default_spacer()
        .with_child(volume_slider())
        .with_default_spacer()
        .with_child(user::user_widget())
        .center()
        .fix_height(88.0)
        .background(Border::Top.with_color(theme::GREY_500));

    let left_bar = Flex::column()
        .with_flex_child(playlists, 1.0)
        .with_child(controls)
        .background(theme::BACKGROUND_DARK);

    let topbar = Flex::row()
        .must_fill_main_axis(true)
        .with_child(topbar_back_button_widget())
        .with_child(topbar_title_widget())
        .with_child(topbar_sort_widget())
        .background(Border::Bottom.with_color(theme::BACKGROUND_DARK));

    let main = Flex::column()
        .cross_axis_alignment(CrossAxisAlignment::Start)
        .with_child(topbar)
        .with_flex_child(Overlay::bottom(route_widget(), alert_widget()), 1.0)
        .with_child(playback::panel_widget())
        .background(theme::BACKGROUND_LIGHT);

    let right_bar = Flex::row()
        .with_flex_child(main, 1.0)
        .with_child(queued::queue_widget())
        .background(theme::BACKGROUND_DARK);

    let split = Split::columns(left_bar, right_bar)
        .split_point(0.2)
        .bar_size(1.0)
        .min_size(150.0, 300.0)
        .min_bar_area(1.0)
        .solid_bar(true);

    ThemeScope::new(split)
        .controller(SessionController)
        .controller(NavController)
        .controller(SortController)
<<<<<<< HEAD

=======
        .on_command_async(
            cmd::LOAD_TRACK_CREDITS,
            |track: Arc<Track>| {
                log::debug!("fetching credits for track: {}", track.name);
                WebApi::global().get_track_credits(&track.id.0.to_base62())
            },
            |_, data: &mut AppState, _| {
                data.credits = None;
            },
            |_ctx, data, (_track, result): (Arc<Track>, Result<TrackCredits, Error>)| match result {
                Ok(credits) => {
                    data.credits = Some(credits);
                }
                Err(err) => {
                    log::error!("Failed to fetch credits for {}: {:?}", _track.name, err);
                    data.error_alert(format!("Failed to fetch track credits: {}", err));
                }
            },
        )
>>>>>>> 78e7dbba
    // .debug_invalidation()
    // .debug_widget_id()
    // .debug_paint_layout()
}

fn alert_widget() -> impl Widget<AppState> {
    const BG: Key<Color> = Key::new("app.alert.BG");
    const DISMISS_ALERT: Selector<usize> = Selector::new("app.alert.dismiss");

    List::new(|| {
        Flex::row()
            .with_child(
                Label::dynamic(|alert: &Alert, _| match alert.style {
                    AlertStyle::Error => "Error:".to_string(),
                    AlertStyle::Info => String::new(),
                })
                .with_font(theme::UI_FONT_MEDIUM),
            )
            .with_default_spacer()
            .with_flex_child(Label::raw().lens(Alert::message), 1.0)
            .padding(theme::grid(2.0))
            .background(BG)
            .env_scope(|env, alert: &Alert| {
                env.set(
                    BG,
                    match alert.style {
                        AlertStyle::Error => env.get(theme::RED),
                        AlertStyle::Info => env.get(theme::GREY_600),
                    },
                )
            })
            .controller(AfterDelay::new(
                ALERT_DURATION,
                |ctx, alert: &mut Alert, _| {
                    ctx.submit_command(DISMISS_ALERT.with(alert.id));
                },
            ))
    })
    .lens(AppState::alerts)
    .on_command(DISMISS_ALERT, |_, &id, state| {
        state.dismiss_alert(id);
    })
    .controller(AlertCleanupController)
}

fn route_widget() -> impl Widget<AppState> {
    ViewDispatcher::new(
        |state: &AppState, _| state.nav.route(),
        |route: &Route, _, _| match route {
            Route::Home => Scroll::new(home::home_widget().padding(theme::grid(1.0)))
                .vertical()
                .boxed(),
            Route::Lyrics => Scroll::new(lyrics::lyrics_widget().padding(theme::grid(1.0)))
                .vertical()
                .boxed(),
            Route::SavedTracks => Flex::column()
                .with_child(
                    find::finder_widget(cmd::FIND_IN_SAVED_TRACKS, "Find in Saved Tracks...")
                        .lens(AppState::finder),
                )
                .with_flex_child(
                    Scroll::new(library::saved_tracks_widget().padding(theme::grid(1.0)))
                        .vertical(),
                    1.0,
                )
                .boxed(),
            Route::SavedAlbums => {
                Scroll::new(library::saved_albums_widget().padding(theme::grid(1.0)))
                    .vertical()
                    .boxed()
            }
            Route::SavedShows => {
                Scroll::new(library::saved_shows_widget().padding(theme::grid(1.0)))
                    .vertical()
                    .boxed()
            }
            Route::SearchResults => Scroll::new(search::results_widget().padding(theme::grid(1.0)))
                .vertical()
                .boxed(),
            Route::AlbumDetail => Scroll::new(album::detail_widget().padding(theme::grid(1.0)))
                .vertical()
                .boxed(),
            Route::ArtistDetail => Scroll::new(artist::detail_widget().padding(theme::grid(1.0)))
                .vertical()
                .boxed(),
            Route::PlaylistDetail => Flex::column()
                .with_child(
                    find::finder_widget(cmd::FIND_IN_PLAYLIST, "Find in Playlist...")
                        .lens(AppState::finder),
                )
                .with_flex_child(
                    Scroll::new(playlist::detail_widget().padding(theme::grid(1.0))).vertical(),
                    1.0,
                )
                .boxed(),
            Route::ShowDetail => Scroll::new(show::detail_widget().padding(theme::grid(1.0)))
                .vertical()
                .boxed(),
            Route::Recommendations => {
                Scroll::new(recommend::results_widget().padding(theme::grid(1.0)))
                    .vertical()
                    .boxed()
            }
        },
    )
    .expand()
}

fn sidebar_menu_widget() -> impl Widget<AppState> {
    Flex::column()
        .with_default_spacer()
        .with_child(sidebar_link_widget("Home", Nav::Home))
        .with_child(sidebar_link_widget("Tracks", Nav::SavedTracks))
        .with_child(sidebar_link_widget("Albums", Nav::SavedAlbums))
        .with_child(sidebar_link_widget("Podcasts", Nav::SavedShows))
        .with_child(search::input_widget().padding((theme::grid(1.0), theme::grid(1.0))))
}

fn sidebar_link_widget(title: &str, link_nav: Nav) -> impl Widget<AppState> {
    Label::new(title)
        .padding((theme::grid(2.0), theme::grid(1.0)))
        // Not perfect, we need to find a way to stop it from clipping the side
        .expand_width()
        .link()
        .env_scope({
            let link_nav = link_nav.clone();
            move |env, nav: &Nav| {
                env.set(
                    theme::LINK_COLD_COLOR,
                    if &link_nav == nav {
                        env.get(theme::MENU_BUTTON_BG_ACTIVE)
                    } else {
                        env.get(theme::MENU_BUTTON_BG_INACTIVE)
                    },
                );
                env.set(
                    theme::TEXT_COLOR,
                    if &link_nav == nav {
                        env.get(theme::MENU_BUTTON_FG_ACTIVE)
                    } else {
                        env.get(theme::MENU_BUTTON_FG_INACTIVE)
                    },
                );
            }
        })
        .on_left_click(move |ctx, _, _, _| {
            ctx.submit_command(cmd::NAVIGATE.with(link_nav.clone()));
        })
        .lens(AppState::nav)
}

fn volume_slider() -> impl Widget<AppState> {
    const SAVE_DELAY: Duration = Duration::from_millis(100);
    const SAVE_TO_CONFIG: Selector = Selector::new("app.volume.save-to-config");

    Flex::row()
        .with_flex_child(
            Slider::new()
                .with_range(0.0, 1.0)
                .expand_width()
                .env_scope(|env, _| {
                    env.set(theme::BASIC_WIDGET_HEIGHT, theme::grid(1.5));
                    env.set(theme::FOREGROUND_LIGHT, env.get(theme::GREY_400));
                    env.set(theme::FOREGROUND_DARK, env.get(theme::GREY_400));
                })
                .with_cursor(Cursor::Pointer),
            1.0,
        )
        .with_default_spacer()
        .with_child(
            Label::dynamic(|&volume: &f64, _| format!("{}%", (volume * 100.0).floor()))
                .with_text_color(theme::PLACEHOLDER_COLOR)
                .with_text_size(theme::TEXT_SIZE_SMALL)
                .fix_width(theme::grid(4.0)),
        )
        .padding((theme::grid(2.0), 0.0))
        .on_debounce(SAVE_DELAY, |ctx, _, _| ctx.submit_command(SAVE_TO_CONFIG))
        .lens(AppState::playback.then(Playback::volume))
        .on_scroll(
            |data| &data.config.slider_scroll_scale,
            |_, data, _, scaled_delta| {
                data.playback.volume = (data.playback.volume + scaled_delta).clamp(0.0, 1.0);
            },
        )
}

fn topbar_sort_widget() -> impl Widget<AppState> {
    let up_icon = icons::UP.scale((10.0, theme::grid(2.0)));
    let down_icon = icons::DOWN.scale((10.0, theme::grid(2.0)));

    let ascending_icon = up_icon
        .padding(theme::grid(1.0))
        .link()
        .rounded(theme::BUTTON_BORDER_RADIUS)
        .on_left_click(|ctx, _, _, _| {
            ctx.submit_command(cmd::TOGGLE_SORT_ORDER);
        })
        .context_menu(sorting_menu);

    let descending_icon = down_icon
        .padding(theme::grid(1.0))
        .link()
        .rounded(theme::BUTTON_BORDER_RADIUS)
        .on_left_click(|ctx, _, _, _| {
            ctx.submit_command(cmd::TOGGLE_SORT_ORDER);
        })
        .context_menu(sorting_menu);
    let enabled = Either::new(
        |data: &AppState, _| {
            // check if the current nav is PlaylistDetail
            data.config.sort_order == SortOrder::Ascending
        },
        ascending_icon,
        descending_icon,
    );

    //a "dynamic" widget that is always disabled.
    let disabled = Either::new(|_, _| true, Empty.boxed(), Empty.boxed());

    Either::new(
        |nav: &AppState, _| {
            // check if the current nav is PlaylistDetail
            matches!(nav.nav, Nav::PlaylistDetail(_))
        },
        enabled,
        disabled,
    )
    .padding(theme::grid(1.0)) //.lens(AppState::nav)
}

fn topbar_back_button_widget() -> impl Widget<AppState> {
    let icon = icons::BACK.scale((10.0, theme::grid(2.0)));
    let disabled = icon
        .clone()
        .with_color(theme::GREY_600)
        .padding(theme::grid(1.0));
    let enabled = icon
        .padding(theme::grid(1.0))
        .link()
        .rounded(theme::BUTTON_BORDER_RADIUS)
        .on_left_click(|ctx, _, _, _| {
            ctx.submit_command(cmd::NAVIGATE_BACK.with(1));
        })
        .context_menu(history_menu);
    Either::new(
        |history: &Vector<Nav>, _| history.is_empty(),
        disabled,
        enabled,
    )
    .padding(theme::grid(1.0))
    .lens(AppState::history)
}

fn history_menu(history: &Vector<Nav>) -> Menu<AppState> {
    let mut menu = Menu::empty();

    for (index, history) in history.iter().rev().take(10).enumerate() {
        let skip_back_in_history_n_times = index + 1;
        menu = menu.entry(
            MenuItem::new(history.full_title())
                .command(cmd::NAVIGATE_BACK.with(skip_back_in_history_n_times)),
        );
    }

    menu
}

fn sorting_menu(app_state: &AppState) -> Menu<AppState> {
    let mut menu = Menu::new("Sort by");

    // Create menu items for sorting options
    let mut sort_by_title = MenuItem::new("Title").command(cmd::SORT_BY_TITLE);
    let mut sort_by_album = MenuItem::new("Album").command(cmd::SORT_BY_ALBUM);
    let mut sort_by_date_added = MenuItem::new("Date Added").command(cmd::SORT_BY_DATE_ADDED);
    let mut sort_by_duration = MenuItem::new("Duration").command(cmd::SORT_BY_DURATION);
    let mut sort_by_artist = MenuItem::new("Artist").command(cmd::SORT_BY_ARTIST);

    match app_state.config.sort_criteria {
        SortCriteria::Title => sort_by_title = sort_by_title.selected(true),
        SortCriteria::Album => sort_by_album = sort_by_album.selected(true),
        SortCriteria::DateAdded => sort_by_date_added = sort_by_date_added.selected(true),
        SortCriteria::Duration => sort_by_duration = sort_by_duration.selected(true),
        SortCriteria::Artist => sort_by_artist = sort_by_artist.selected(true),
    };

    // Add the items and checkboxes to the menu
    menu = menu.entry(sort_by_album);
    menu = menu.entry(sort_by_artist);
    menu = menu.entry(sort_by_date_added);
    menu = menu.entry(sort_by_duration);
    menu = menu.entry(sort_by_title);

    menu
}

fn topbar_title_widget() -> impl Widget<AppState> {
    Flex::row()
        .cross_axis_alignment(CrossAxisAlignment::Center)
        .with_child(route_title_widget())
        .with_spacer(theme::grid(0.5))
        .with_child(route_icon_widget())
        .lens(AppState::nav)
}

fn route_icon_widget() -> impl Widget<Nav> {
    ViewSwitcher::new(
        |nav: &Nav, _| nav.clone(),
        |nav: &Nav, _, _| {
            let icon = |icon: &SvgIcon| icon.scale(theme::ICON_SIZE_MEDIUM);
            match &nav {
                Nav::Home | Nav::Lyrics | Nav::SavedTracks | Nav::SavedAlbums | Nav::SavedShows => {
                    Empty.boxed()
                }
                Nav::SearchResults(_) | Nav::Recommendations(_) => icon(&icons::SEARCH).boxed(),
                Nav::AlbumDetail(_, _) => icon(&icons::ALBUM).boxed(),
                Nav::ArtistDetail(_) => icon(&icons::ARTIST).boxed(),
                Nav::PlaylistDetail(_) => icon(&icons::PLAYLIST).boxed(),
                Nav::ShowDetail(_) => icon(&icons::PODCAST).boxed(),
            }
        },
    )
}

fn route_title_widget() -> impl Widget<Nav> {
    Label::dynamic(|nav: &Nav, _| nav.title())
        .with_font(theme::UI_FONT_MEDIUM)
        .with_text_size(theme::TEXT_SIZE_LARGE)
}

fn compute_main_window_title(data: &AppState, _env: &Env) -> String {
    if let Some(now_playing) = &data.playback.now_playing {
        match &now_playing.item {
            Playable::Track(track) => {
                format!("{} - {}", track.artist_name(), track.name)
            }
            Playable::Episode(episode) => episode.name.to_string(),
        }
    } else {
        "Psst".to_owned()
    }
}<|MERGE_RESOLUTION|>--- conflicted
+++ resolved
@@ -271,9 +271,6 @@
         .controller(SessionController)
         .controller(NavController)
         .controller(SortController)
-<<<<<<< HEAD
-
-=======
         .on_command_async(
             cmd::LOAD_TRACK_CREDITS,
             |track: Arc<Track>| {
@@ -293,7 +290,6 @@
                 }
             },
         )
->>>>>>> 78e7dbba
     // .debug_invalidation()
     // .debug_widget_id()
     // .debug_paint_layout()
