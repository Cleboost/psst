use std::time::Duration;

use druid::{
<<<<<<< HEAD
    im::Vector, lens::Unit, theme::{BACKGROUND_DARK, BUTTON_DARK, PRIMARY_LIGHT}, widget::{CrossAxisAlignment, Either, Flex, Label, LabelText, LineBreaking, List, Padding, Scroll, Slider, Split, ViewSwitcher}, Color, Env, Insets, Key, LensExt, Menu, MenuItem, Selector, Widget, WidgetExt, WindowDesc
=======
    im::Vector,
    widget::{CrossAxisAlignment, Either, Flex, Label, List, Scroll, Slider, Split, ViewSwitcher},
    Color, Env, Insets, Key, LensExt, Menu, MenuItem, Selector, Widget, WidgetExt, WindowDesc,
>>>>>>> 913dae16
};
use druid_shell::Cursor;
use psst_core::player::queue;

use crate::data::{app_state_derived_lenses::added_queue, config::SortCriteria, QueueEntry};
use crate::{
    cmd,
    controller::{AfterDelay, NavController, SessionController, SortController},
    data::{
        config::SortOrder, Alert, AlertStyle, AppState, Config, Nav, Playable, Playback, Route,
    },
    widget::{
        icons, icons::SvgIcon, Border, Empty, MyWidgetExt, Overlay, ThemeScope, ViewDispatcher,
    },
};

pub mod album;
pub mod artist;
pub mod episode;
pub mod find;
pub mod home;
pub mod library;
pub mod menu;
pub mod playable;
pub mod playback;
pub mod playlist;
pub mod preferences;
pub mod recommend;
pub mod search;
pub mod show;
pub mod theme;
pub mod track;
pub mod user;
pub mod utils;

pub fn main_window(config: &Config) -> WindowDesc<AppState> {
    let win = WindowDesc::new(root_widget())
        .title(compute_main_window_title)
        .with_min_size((theme::grid(65.0), theme::grid(50.0)))
        .window_size(config.window_size)
        .show_title(false)
        .transparent_titlebar(true);
    if cfg!(target_os = "macos") {
        win.menu(menu::main_menu)
    } else {
        win
    }
}

pub fn preferences_window() -> WindowDesc<AppState> {
    let win_size = (theme::grid(50.0), theme::grid(55.0));

    // On Windows, the window size includes the titlebar.
    let win_size = if cfg!(target_os = "windows") {
        const WINDOWS_TITLEBAR_OFFSET: f64 = 56.0;
        (win_size.0, win_size.1 + WINDOWS_TITLEBAR_OFFSET)
    } else {
        win_size
    };

    let win = WindowDesc::new(preferences_widget())
        .title("Preferences")
        .window_size(win_size)
        .resizable(false)
        .show_title(false)
        .transparent_titlebar(true);
    if cfg!(target_os = "macos") {
        win.menu(menu::main_menu)
    } else {
        win
    }
}

pub fn account_setup_window() -> WindowDesc<AppState> {
    let win = WindowDesc::new(account_setup_widget())
        .title("Log In")
        .window_size((theme::grid(50.0), theme::grid(45.0)))
        .resizable(false)
        .show_title(false)
        .transparent_titlebar(true);
    if cfg!(target_os = "macos") {
        win.menu(menu::main_menu)
    } else {
        win
    }
}

fn preferences_widget() -> impl Widget<AppState> {
    ThemeScope::new(
        preferences::preferences_widget()
            .background(theme::BACKGROUND_DARK)
            .expand(),
    )
}

fn account_setup_widget() -> impl Widget<AppState> {
    ThemeScope::new(
        preferences::account_setup_widget()
            .background(theme::BACKGROUND_DARK)
            .expand(),
    )
}

fn root_widget() -> impl Widget<AppState> {
    let playlists = Scroll::new(playlist::list_widget())
        .vertical()
        .expand_height();

    let playlists = Flex::column()
        .must_fill_main_axis(true)
        .with_child(sidebar_menu_widget())
        .with_default_spacer()
        .with_flex_child(playlists, 1.0)
        .padding(if cfg!(target_os = "macos") {
            // Accommodate the window controls on Mac.
            Insets::new(0.0, 24.0, 0.0, 0.0)
        } else {
            Insets::ZERO
        });

    let controls = Flex::column()
        .with_default_spacer()
        .with_child(volume_slider())
        .with_default_spacer()
        .with_child(user::user_widget())
        .center()
        .fix_height(100.0)
        .background(Border::Top.with_color(theme::GREY_500));

    let sidebar = Flex::column()
        .with_flex_child(playlists, 1.0)
        .with_child(controls)
        .background(theme::BACKGROUND_DARK);

    let topbar = Flex::row()
        .must_fill_main_axis(true)
        .with_child(topbar_back_button_widget())
        .with_child(topbar_title_widget())
        .with_child(topbar_sort_widget())
        .background(Border::Bottom.with_color(theme::BACKGROUND_DARK));

    let main = Flex::column()
        .cross_axis_alignment(CrossAxisAlignment::Start)
        .with_child(topbar)
        .with_flex_child(Overlay::bottom(route_widget(), alert_widget()), 1.0)
        .with_child(playback::panel_widget())
        .background(theme::BACKGROUND_LIGHT);
    
    let queues = Flex::column()
        .cross_axis_alignment(CrossAxisAlignment::Start)
        .with_flex_child(queue_widget(), 1.0)
        .background(theme::BACKGROUND_LIGHT);

    let split = Split::columns(sidebar, Split::columns(main, queues)
        .split_point(0.85)
        .bar_size(1.0)
        .min_size(300.0, 150.0)
        .min_bar_area(1.0)
        .solid_bar(true))
            .split_point(0.2)
            .bar_size(1.0)
            .min_size(150.0, 300.0)
            .min_bar_area(1.0)
            .solid_bar(true);

    ThemeScope::new(split)
        .controller(SessionController)
        .controller(NavController)
        .controller(SortController)
    // .debug_invalidation()
    // .debug_widget_id()
    // .debug_paint_layout()
}



fn queue_list_widget() -> impl Widget<Vector<QueueEntry>> {
    List::new(|| {
        Flex::row()
            .with_child(Label::new(|item: &QueueEntry, _env: &Env| item.item.name().to_string())            
            .with_line_break_mode(LineBreaking::Clip)
            .with_font(theme::UI_FONT_MEDIUM)
            .padding(theme::grid(1.0))
            .link()
            .rounded(10.0)
            )
    })
}

fn queue_widget() -> impl Widget<AppState> {
    Scroll::new(Padding::new(7.5, queue_list_widget()))
        .vertical()
        .lens(AppState::added_queue)
        .background(BACKGROUND_DARK)
        .rounded(10.0)
}

fn alert_widget() -> impl Widget<AppState> {
    const BG: Key<Color> = Key::new("app.alert.BG");
    const DISMISS_ALERT: Selector<usize> = Selector::new("app.alert.dismiss");
    const ALERT_DURATION: Duration = Duration::from_secs(5);

    List::new(|| {
        Flex::row()
            .with_child(
                Label::dynamic(|alert: &Alert, _| match alert.style {
                    AlertStyle::Error => "Error:".to_string(),
                    AlertStyle::Info => String::new(),
                })
                .with_font(theme::UI_FONT_MEDIUM),
            )
            .with_default_spacer()
            .with_flex_child(Label::raw().lens(Alert::message), 1.0)
            .padding(theme::grid(2.0))
            .background(BG)
            .env_scope(|env, alert: &Alert| {
                env.set(
                    BG,
                    match alert.style {
                        AlertStyle::Error => env.get(theme::RED),
                        AlertStyle::Info => env.get(theme::GREY_600),
                    },
                )
            })
            .controller(AfterDelay::new(
                ALERT_DURATION,
                |ctx, alert: &mut Alert, _| {
                    ctx.submit_command(DISMISS_ALERT.with(alert.id));
                },
            ))
    })
    .lens(AppState::alerts)
    .on_command(DISMISS_ALERT, |_, &id, state| {
        state.dismiss_alert(id);
    })
}

fn route_widget() -> impl Widget<AppState> {
    ViewDispatcher::new(
        |state: &AppState, _| state.nav.route(),
        |route: &Route, _, _| match route {
            Route::Home => Scroll::new(home::home_widget().padding(theme::grid(1.0)))
                .vertical()
                .boxed(),
            Route::SavedTracks => Flex::column()
                .with_child(
                    find::finder_widget(cmd::FIND_IN_SAVED_TRACKS, "Find in Saved Tracks...")
                        .lens(AppState::finder),
                )
                .with_flex_child(
                    Scroll::new(library::saved_tracks_widget().padding(theme::grid(1.0)))
                        .vertical(),
                    1.0,
                )
                .boxed(),
            Route::SavedAlbums => {
                Scroll::new(library::saved_albums_widget().padding(theme::grid(1.0)))
                    .vertical()
                    .boxed()
            }
            Route::SavedShows => {
                Scroll::new(library::saved_shows_widget().padding(theme::grid(1.0)))
                    .vertical()
                    .boxed()
            }
            Route::SearchResults => Scroll::new(search::results_widget().padding(theme::grid(1.0)))
                .vertical()
                .boxed(),
            Route::AlbumDetail => Scroll::new(album::detail_widget().padding(theme::grid(1.0)))
                .vertical()
                .boxed(),
            Route::ArtistDetail => Scroll::new(artist::detail_widget().padding(theme::grid(1.0)))
                .vertical()
                .boxed(),
            Route::PlaylistDetail => Flex::column()
                .with_child(
                    find::finder_widget(cmd::FIND_IN_PLAYLIST, "Find in Playlist...")
                        .lens(AppState::finder),
                )
                .with_flex_child(
                    Scroll::new(playlist::detail_widget().padding(theme::grid(1.0))).vertical(),
                    1.0,
                )
                .boxed(),
            Route::ShowDetail => Scroll::new(show::detail_widget().padding(theme::grid(1.0)))
                .vertical()
                .boxed(),
            Route::Recommendations => {
                Scroll::new(recommend::results_widget().padding(theme::grid(1.0)))
                    .vertical()
                    .boxed()
            }
        },
    )
    .expand()
}

fn sidebar_menu_widget() -> impl Widget<AppState> {
    Flex::column()
        .with_default_spacer()
        .with_child(sidebar_link_widget("Home", Nav::Home))
        .with_child(sidebar_link_widget("Tracks", Nav::SavedTracks))
        .with_child(sidebar_link_widget("Albums", Nav::SavedAlbums))
        .with_child(sidebar_link_widget("Podcasts", Nav::SavedShows))
        .with_child(search::input_widget().padding((theme::grid(1.0), theme::grid(1.0))))
}

fn sidebar_link_widget(title: &str, link_nav: Nav) -> impl Widget<AppState> {
    Label::new(title)
        .padding((theme::grid(2.0), theme::grid(1.0)))
        .expand_width()
        .link()
        .env_scope({
            let link_nav = link_nav.clone();
            move |env, nav: &Nav| {
                env.set(
                    theme::LINK_COLD_COLOR,
                    if &link_nav == nav {
                        env.get(theme::MENU_BUTTON_BG_ACTIVE)
                    } else {
                        env.get(theme::MENU_BUTTON_BG_INACTIVE)
                    },
                );
                env.set(
                    theme::TEXT_COLOR,
                    if &link_nav == nav {
                        env.get(theme::MENU_BUTTON_FG_ACTIVE)
                    } else {
                        env.get(theme::MENU_BUTTON_FG_INACTIVE)
                    },
                );
            }
        })
        .on_left_click(move |ctx, _, _, _| {
            ctx.submit_command(cmd::NAVIGATE.with(link_nav.clone()));
        })
        .lens(AppState::nav)
}

fn volume_slider() -> impl Widget<AppState> {
    const SAVE_DELAY: Duration = Duration::from_millis(100);
    const SAVE_TO_CONFIG: Selector = Selector::new("app.volume.save-to-config");

    Flex::column()
        .with_child(
            Label::dynamic(|&volume: &f64, _| format!("Volume: {}%", (volume * 100.0).floor()))
                .with_text_color(theme::PLACEHOLDER_COLOR)
                .with_text_size(theme::TEXT_SIZE_SMALL),
        )
        .with_default_spacer()
        .with_child(
            Slider::new()
                .with_range(0.0, 1.0)
                .expand_width()
                .env_scope(|env, _| {
                    env.set(theme::BASIC_WIDGET_HEIGHT, theme::grid(1.5));
                    env.set(theme::FOREGROUND_LIGHT, env.get(theme::GREY_400));
                    env.set(theme::FOREGROUND_DARK, env.get(theme::GREY_400));
                })
                .with_cursor(Cursor::Pointer),
        )
        .padding((theme::grid(1.5), 0.0))
        .on_debounce(SAVE_DELAY, |ctx, _, _| ctx.submit_command(SAVE_TO_CONFIG))
        .lens(AppState::playback.then(Playback::volume))
        .on_scroll(
            |data| &data.config.slider_scroll_scale,
            |_, data, _, scaled_delta| {
                data.playback.volume = (data.playback.volume + scaled_delta).clamp(0.0, 1.0);
            },
        )
        .on_command(SAVE_TO_CONFIG, |_, _, data| {
            data.config.volume = data.playback.volume;
            data.config.save();
        })
}

fn topbar_sort_widget() -> impl Widget<AppState> {
    let up_icon = icons::UP.scale((10.0, theme::grid(2.0)));
    let down_icon = icons::DOWN.scale((10.0, theme::grid(2.0)));

    let ascending_icon = up_icon
        .padding(theme::grid(1.0))
        .link()
        .rounded(theme::BUTTON_BORDER_RADIUS)
        .on_left_click(|ctx, _, _, _| {
            ctx.submit_command(cmd::TOGGLE_SORT_ORDER);
        })
        .context_menu(sorting_menu);

    let descending_icon = down_icon
        .padding(theme::grid(1.0))
        .link()
        .rounded(theme::BUTTON_BORDER_RADIUS)
        .on_left_click(|ctx, _, _, _| {
            ctx.submit_command(cmd::TOGGLE_SORT_ORDER);
        })
        .context_menu(sorting_menu);
    let enabled = Either::new(
        |data: &AppState, _| {
            // check if the current nav is PlaylistDetail
            data.config.sort_order == SortOrder::Ascending
        },
        ascending_icon,
        descending_icon,
    );

    //a "dynamic" widget that is always disabled.
    let disabled = Either::new(|_, _| true, Empty.boxed(), Empty.boxed());

    Either::new(
        |nav: &AppState, _| {
            // check if the current nav is PlaylistDetail
            matches!(nav.nav, Nav::PlaylistDetail(_))
        },
        enabled,
        disabled,
    )
    .padding(theme::grid(1.0)) //.lens(AppState::nav)
}

fn topbar_back_button_widget() -> impl Widget<AppState> {
    let icon = icons::BACK.scale((10.0, theme::grid(2.0)));
    let disabled = icon
        .clone()
        .with_color(theme::GREY_600)
        .padding(theme::grid(1.0));
    let enabled = icon
        .padding(theme::grid(1.0))
        .link()
        .rounded(theme::BUTTON_BORDER_RADIUS)
        .on_left_click(|ctx, _, _, _| {
            ctx.submit_command(cmd::NAVIGATE_BACK.with(1));
        })
        .context_menu(history_menu);
    Either::new(
        |history: &Vector<Nav>, _| history.is_empty(),
        disabled,
        enabled,
    )
    .padding(theme::grid(1.0))
    .lens(AppState::history)
}

fn history_menu(history: &Vector<Nav>) -> Menu<AppState> {
    let mut menu = Menu::empty();

    for (index, history) in history.iter().rev().take(10).enumerate() {
        let skip_back_in_history_n_times = index + 1;
        menu = menu.entry(
            MenuItem::new(history.full_title())
                .command(cmd::NAVIGATE_BACK.with(skip_back_in_history_n_times)),
        );
    }

    menu
}

fn sorting_menu(app_state: &AppState) -> Menu<AppState> {
    let mut menu = Menu::new("Sort by");

    // Create menu items for sorting options
    let mut sort_by_title = MenuItem::new("Title").command(cmd::SORT_BY_TITLE);
    let mut sort_by_album = MenuItem::new("Album").command(cmd::SORT_BY_ALBUM);
    let mut sort_by_date_added = MenuItem::new("Date Added").command(cmd::SORT_BY_DATE_ADDED);
    let mut sort_by_duration = MenuItem::new("Duration").command(cmd::SORT_BY_DURATION);
    let mut sort_by_artist = MenuItem::new("Artist").command(cmd::SORT_BY_ARTIST);

    match app_state.config.sort_criteria {
        SortCriteria::Title => sort_by_title = sort_by_title.selected(true),
        SortCriteria::Album => sort_by_album = sort_by_album.selected(true),
        SortCriteria::DateAdded => sort_by_date_added = sort_by_date_added.selected(true),
        SortCriteria::Duration => sort_by_duration = sort_by_duration.selected(true),
        SortCriteria::Artist => sort_by_artist = sort_by_artist.selected(true),
    };

    // Add the items and checkboxes to the menu
    menu = menu.entry(sort_by_album);
    menu = menu.entry(sort_by_artist);
    menu = menu.entry(sort_by_date_added);
    menu = menu.entry(sort_by_duration);
    menu = menu.entry(sort_by_title);

    menu
}

fn topbar_title_widget() -> impl Widget<AppState> {
    Flex::row()
        .cross_axis_alignment(CrossAxisAlignment::Center)
        .with_child(route_title_widget())
        .with_spacer(theme::grid(0.5))
        .with_child(route_icon_widget())
        .lens(AppState::nav)
}

fn route_icon_widget() -> impl Widget<Nav> {
    ViewSwitcher::new(
        |nav: &Nav, _| nav.clone(),
        |nav: &Nav, _, _| {
            let icon = |icon: &SvgIcon| icon.scale(theme::ICON_SIZE_MEDIUM);
            match &nav {
                Nav::Home => Empty.boxed(),
                Nav::SavedTracks => Empty.boxed(),
                Nav::SavedAlbums => Empty.boxed(),
                Nav::SavedShows => Empty.boxed(),
                Nav::SearchResults(_) => icon(&icons::SEARCH).boxed(),
                Nav::AlbumDetail(_) => icon(&icons::ALBUM).boxed(),
                Nav::ArtistDetail(_) => icon(&icons::ARTIST).boxed(),
                Nav::PlaylistDetail(_) => icon(&icons::PLAYLIST).boxed(),
                Nav::ShowDetail(_) => icon(&icons::PODCAST).boxed(),
                Nav::Recommendations(_) => icon(&icons::SEARCH).boxed(),
            }
        },
    )
}

fn route_title_widget() -> impl Widget<Nav> {
    Label::dynamic(|nav: &Nav, _| nav.title())
        .with_font(theme::UI_FONT_MEDIUM)
        .with_text_size(theme::TEXT_SIZE_LARGE)
}

fn compute_main_window_title(data: &AppState, _env: &Env) -> String {
    if let Some(now_playing) = &data.playback.now_playing {
        match &now_playing.item {
            Playable::Track(track) => {
                format!("{} - {}", track.artist_name(), track.name)
            }
            Playable::Episode(episode) => episode.name.to_string(),
        }
    } else {
        "Psst".to_owned()
    }
}<|MERGE_RESOLUTION|>--- conflicted
+++ resolved
@@ -1,13 +1,9 @@
 use std::time::Duration;
 
 use druid::{
-<<<<<<< HEAD
-    im::Vector, lens::Unit, theme::{BACKGROUND_DARK, BUTTON_DARK, PRIMARY_LIGHT}, widget::{CrossAxisAlignment, Either, Flex, Label, LabelText, LineBreaking, List, Padding, Scroll, Slider, Split, ViewSwitcher}, Color, Env, Insets, Key, LensExt, Menu, MenuItem, Selector, Widget, WidgetExt, WindowDesc
-=======
     im::Vector,
     widget::{CrossAxisAlignment, Either, Flex, Label, List, Scroll, Slider, Split, ViewSwitcher},
     Color, Env, Insets, Key, LensExt, Menu, MenuItem, Selector, Widget, WidgetExt, WindowDesc,
->>>>>>> 913dae16
 };
 use druid_shell::Cursor;
 use psst_core::player::queue;
